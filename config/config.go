// Copyright 2018-2020 Burak Sezer
//
// Licensed under the Apache License, Version 2.0 (the "License");
// you may not use this file except in compliance with the License.
// You may obtain a copy of the License at
//
//     http://www.apache.org/licenses/LICENSE-2.0
//
// Unless required by applicable law or agreed to in writing, software
// distributed under the License is distributed on an "AS IS" BASIS,
// WITHOUT WARRANTIES OR CONDITIONS OF ANY KIND, either express or implied.
// See the License for the specific language governing permissions and
// limitations under the License.

package config

import (
	"fmt"
	"io"
	"log"
	"net"
	"os"
	"strconv"
	"strings"
	"time"

	"github.com/buraksezer/olric/hasher"
	"github.com/buraksezer/olric/serializer"

	"github.com/hashicorp/go-multierror"
	"github.com/hashicorp/memberlist"
)

const (
	// SyncReplicationMode enables sync replication mode which means that the caller is blocked
	// until write/delete operation is applied by replica owners. The default mode is SyncReplicationMode
	SyncReplicationMode = 0

	// AsyncReplicationMode enables async replication mode which means that write/delete operations
	// are done in a background task.
	AsyncReplicationMode = 1
)

const (
	// DefaultPartitionCount denotes default partition count in the cluster.
	DefaultPartitionCount = 271

	// DefaultLoadFactor is used by the consistent hashing function. Keep it small.
	DefaultLoadFactor = 1.25

	// DefaultLogLevel determines the log level without extra configuration. It's DEBUG.
	DefaultLogLevel = "DEBUG"

	// DefaultLogVerbosity denotes default log verbosity level.
	//
	// * flog.V(1) - Generally useful for this to ALWAYS be visible to an operator
	//   * Programmer errors
	//   * Logging extra info about a panic
	//   * CLI argument handling
	// * flog.V(2) - A reasonable default log level if you don't want verbosity.
	//   * Information about config (listening on X, watching Y)
	//   * Errors that repeat frequently that relate to conditions that can be corrected (pod detected as unhealthy)
	// * flog.V(3) - Useful steady state information about the service and important log messages that may correlate to
	//   significant changes in the system.  This is the recommended default log level for most systems.
	//   * Logging HTTP requests and their exit code
	//   * System state changing (killing pod)
	//   * Controller state change events (starting pods)
	//   * Scheduler log messages
	// * flog.V(4) - Extended information about changes
	//   * More info about system state changes
	// * flog.V(5) - Debug level verbosity
	//   * Logging in particularly thorny parts of code where you may want to come back later and check it
	// * flog.V(6) - Trace level verbosity
	//   * Context to understand the steps leading up to errors and warnings
	//   * More information for troubleshooting reported issues
	DefaultLogVerbosity = 3

	// MinimumReplicaCount denotes default and minimum replica count in an Olric cluster.
	MinimumReplicaCount = 1

	// DefaultRequestTimeout denotes default timeout value for a request.
	DefaultRequestTimeout = 10 * time.Second

	// DefaultJoinRetryInterval denotes a time gap between sequential join attempts.
	DefaultJoinRetryInterval = time.Second

	// DefaultMaxJoinAttempts denotes a maximum number of failed join attempts
	// before forming a standalone cluster.
	DefaultMaxJoinAttempts = 10

	// MinimumMemberCountQuorum denotes minimum required count of members to form a cluster.
	MinimumMemberCountQuorum = 1

	// DefaultTableSize is 1MB if you don't set your own value.
	DefaultTableSize = 1 << 20

	DefaultLRUSamples int            = 5

<<<<<<< HEAD
	// Assign this as EvictionPolicy in order to enable LRU eviction algorithm.
=======
>>>>>>> 64d3b579
	LRUEviction       EvictionPolicy = "LRU"
)

// EvictionPolicy denotes eviction policy. Currently: LRU or NONE.
type EvictionPolicy string

// note on DMapCacheConfig and CacheConfig:
// golang doesn't provide the typical notion of inheritance.
// because of that I preferred to define the types explicitly.

// DMapCacheConfig denotes cache configuration for a particular DMap.
type DMapCacheConfig struct {
	// MaxIdleDuration denotes maximum time for each entry to stay idle in the DMap.
	// It limits the lifetime of the entries relative to the time of the last
	// read or write access performed on them. The entries whose idle period exceeds
	// this limit are expired and evicted automatically. An entry is idle if no Get,
<<<<<<< HEAD
	// Put, PutEx, Expire, PutIf, PutIfEx on it.
=======
	// Put, PutEx, Expire, PutIf, PutIfEx on it. Configuration of MaxIdleDuration
	// feature varies by preferred deployment method.
>>>>>>> 64d3b579
	MaxIdleDuration time.Duration

	// TTLDuration is useful to set a default TTL for every key/value pair a DMap instance.
	TTLDuration     time.Duration

	// MaxKeys denotes maximum key count on a particular node. So if you have 10 nodes with
	// MaxKeys=100000, your key count in the cluster should be around MaxKeys*10=1000000
	MaxKeys         int

	// MaxInuse denotes maximum amount of in-use memory on a particular node. So if you have 10 nodes with
	// MaxInuse=100M (it has to be in bytes), amount of in-use memory should be around MaxInuse*10=1G
	MaxInuse        int

	// LRUSamples denotes amount of randomly selected key count by the aproximate LRU implementation.
	// Lower values are better for high performance. It's 5 by default.
	LRUSamples      int

	// EvictionPolicy determines the eviction policy in use. It's NONE by default.
	// Set as LRU to enable LRU eviction policy.
	EvictionPolicy  EvictionPolicy
}

// CacheConfig denotes a global cache configuration for DMaps. You can still overwrite it by setting a
// DMapCacheConfig for a particular DMap. Don't set this if you use Olric as an ordinary key/value store.
type CacheConfig struct {
	// NumEvictionWorkers denotes the number of goroutines that's used to find keys for eviction.
	NumEvictionWorkers int64
	// MaxIdleDuration denotes maximum time for each entry to stay idle in the DMap.
	// It limits the lifetime of the entries relative to the time of the last
	// read or write access performed on them. The entries whose idle period exceeds
	// this limit are expired and evicted automatically. An entry is idle if no Get,
<<<<<<< HEAD
	// Put, PutEx, Expire, PutIf, PutIfEx on it.
=======
	// Put, PutEx, Expire, PutIf, PutIfEx on it. Configuration of MaxIdleDuration
	// feature varies by preferred deployment method.
>>>>>>> 64d3b579
	MaxIdleDuration    time.Duration

	// TTLDuration is useful to set a default TTL for every key/value pair a DMap instance.
	TTLDuration        time.Duration

	// MaxKeys denotes maximum key count on a particular node. So if you have 10 nodes with
	// MaxKeys=100000, max key count in the cluster should around MaxKeys*10=1000000
	MaxKeys            int

	// MaxInuse denotes maximum amount of in-use memory on a particular node. So if you have 10 nodes with
	// MaxInuse=100M (it has to be in bytes), max amount of in-use memory should be around MaxInuse*10=1G
	MaxInuse           int

	// LRUSamples denotes amount of randomly selected key count by the aproximate LRU implementation.
	// Lower values are better for high performance. It's 5 by default.
	LRUSamples         int

	// EvictionPolicy determines the eviction policy in use. It's NONE by default.
	// Set as LRU to enable LRU eviction policy.
	EvictionPolicy     EvictionPolicy

	// DMapConfigs is useful to set custom cache config per DMap instance.
	DMapConfigs        map[string]DMapCacheConfig
}

// Config is the configuration to create a Olric instance.
type Config struct {
	// LogVerbosity denotes the level of message verbosity. The default value is 3. Valid values are between 1 to 6.
	LogVerbosity int32

	// Default LogLevel is DEBUG. Valid ones: "DEBUG", "WARN", "ERROR", "INFO"
	LogLevel     string

	// Name of this node in the cluster. This must be unique in the cluster. If this is not set,
	// Olric will set it to the hostname of the running machine. Example: node1.my-cluster.net
	//
	// Name is also used by the TCP server as Addr. It should be an IP address or domain name of the server.
	Name string

	// KeepAlivePeriod denotes whether the operating system should send keep-alive messages on the connection.
	KeepAlivePeriod time.Duration

	// Timeout for TCP dial.
	//
	// The timeout includes name resolution, if required. When using TCP, and the host in the address parameter
	// resolves to multiple IP addresses, the timeout is spread over each consecutive dial, such that each is
	// given an appropriate fraction of the time to connect.
	DialTimeout time.Duration

	RequestTimeout time.Duration

	// The list of host:port which are used by memberlist for discovery. Don't confuse it with Name.
	Peers []string

	// PartitionCount is 271, by default.
	PartitionCount uint64

	// ReplicaCount is 1, by default.
	ReplicaCount int

	// Minimum number of successful reads to return a response for a read request.
	ReadQuorum        int

	// Minimum number of successful writes to return a response for a write request.
	WriteQuorum       int

	// Minimum number of members to form a cluster and run any query on the cluster.
	MemberCountQuorum int32

	// Switch to control read-repair algorithm which helps to reduce entropy.
	ReadRepair bool

	// Default value is SyncReplicationMode.
	ReplicationMode int

	// LoadFactor is used by consistent hashing function. It determines the maximum load
	// for a server in the cluster. Keep it small.
	LoadFactor float64

	// Default hasher is github.com/cespare/xxhash
	Hasher hasher.Hasher

	// Default Serializer implementation uses gob for encoding/decoding.
	Serializer serializer.Serializer

	// LogOutput is the writer where logs should be sent. If this is not
	// set, logging will go to stderr by default. You cannot specify both LogOutput
	// and Logger at the same time.
	LogOutput io.Writer

	// Logger is a custom logger which you provide. If Logger is set, it will use
	// this for the internal logger. If Logger is not set, it will fall back to the
	// behavior for using LogOutput. You cannot specify both LogOutput and Logger
	// at the same time.
	Logger *log.Logger

	Cache     *CacheConfig

	// Minimum size(in-bytes) for append-only file
	TableSize int

	JoinRetryInterval time.Duration
	MaxJoinAttempts   int

	// MemberlistConfig is the memberlist configuration that Olric will
	// use to do the underlying membership management and gossip. Some
	// fields in the MemberlistConfig will be overwritten by Olric no
	// matter what:
	//
	//   * Name - This will always be set to the same as the NodeName
	//     in this configuration.
	//
	//   * ClusterEvents - Olric uses a custom event delegate.
	//
	//   * Delegate - Olric uses a custom delegate.
	//
	// You have to use NewMemberlistConfig to create a new one.
	// Then, you may need to modify it to tune for your environment.
	MemberlistConfig *memberlist.Config
}

// NewMemberlistConfig returns a new memberlist.Config from vendored version of that package.
// It takes an env parameter: local, lan and wan.
//
// local:
// DefaultLocalConfig works like DefaultConfig, however it returns a configuration that
// is optimized for a local loopback environments. The default configuration is still very conservative
// and errs on the side of caution.
//
// lan:
// DefaultLANConfig returns a sane set of configurations for Memberlist. It uses the hostname
// as the node name, and otherwise sets very conservative values that are sane for most LAN environments.
// The default configuration errs on the side of caution, choosing values that are optimized for higher convergence
// at the cost of higher bandwidth usage. Regardless, these values are a good starting point when getting started with memberlist.
//
// wan:
// DefaultWANConfig works like DefaultConfig, however it returns a configuration that is optimized for most WAN environments.
// The default configuration is still very conservative and errs on the side of caution.
func NewMemberlistConfig(env string) (*memberlist.Config, error) {
	e := strings.ToLower(env)
	switch e {
	case "local":
		return memberlist.DefaultLocalConfig(), nil
	case "lan":
		return memberlist.DefaultLANConfig(), nil
	case "wan":
		return memberlist.DefaultWANConfig(), nil
	}
	return nil, fmt.Errorf("unknown env: %s", env)
}

func (c *Config) validateMemberlistConfig() error {
	var result error
	if len(c.MemberlistConfig.AdvertiseAddr) != 0 {
		if ip := net.ParseIP(c.MemberlistConfig.AdvertiseAddr); ip == nil {
			result = multierror.Append(result,
				fmt.Errorf("memberlist: AdvertiseAddr has to be a valid IPv4 or IPv6 address"))
		}
	}
	if len(c.MemberlistConfig.BindAddr) == 0 {
		result = multierror.Append(result,
			fmt.Errorf("memberlist: BindAddr cannot be an empty string"))
	}
	return result
}

// Validate validates the given configuration.
func (c *Config) Validate() error {
	var result error
	if c.ReplicaCount < MinimumReplicaCount {
		result = multierror.Append(result,
			fmt.Errorf("cannot specify ReplicaCount smaller than MinimumReplicaCount"))
	}

	if c.ReadQuorum <= 0 {
		result = multierror.Append(result,
			fmt.Errorf("cannot specify ReadQuorum less than or equal to zero"))
	}
	if c.ReplicaCount < c.ReadQuorum {
		result = multierror.Append(result,
			fmt.Errorf("cannot specify ReadQuorum greater than ReplicaCount"))
	}

	if c.WriteQuorum <= 0 {
		result = multierror.Append(result,
			fmt.Errorf("cannot specify WriteQuorum less than or equal to zero"))
	}
	if c.ReplicaCount < c.WriteQuorum {
		result = multierror.Append(result,
			fmt.Errorf("cannot specify WriteQuorum greater than ReplicaCount"))
	}

	if err := c.validateMemberlistConfig(); err != nil {
		result = multierror.Append(result, err)
	}

	if c.MemberCountQuorum < MinimumMemberCountQuorum {
		result = multierror.Append(result,
			fmt.Errorf("cannot specify MemberCountQuorum "+
				"smaller than MinimumMemberCountQuorum"))
	}

	return result
}

// Sanitize sanitizes the given configuration.
// It returns an error if there is something very bad in the configuration.
func (c *Config) Sanitize() error {
	if c.Logger == nil {
		if c.LogOutput == nil {
			c.LogOutput = os.Stderr
		}
		if c.LogLevel == "" {
			c.LogLevel = DefaultLogLevel
		}
		c.Logger = log.New(c.LogOutput, "", log.LstdFlags)
	}

	if c.LogVerbosity <= 0 {
		c.LogVerbosity = DefaultLogVerbosity
	}

	if c.Hasher == nil {
		c.Hasher = hasher.NewDefaultHasher()
	}
	if c.Serializer == nil {
		c.Serializer = serializer.NewGobSerializer()
	}
	if c.Name == "" {
		name, err := os.Hostname()
		if err != nil {
			return err
		}
		c.Name = name + ":0"
	}
	if c.LoadFactor == 0 {
		c.LoadFactor = DefaultLoadFactor
	}
	if c.PartitionCount == 0 {
		c.PartitionCount = DefaultPartitionCount
	}
	if c.ReplicaCount == 0 {
		c.ReplicaCount = MinimumReplicaCount
	}
	if c.MemberlistConfig == nil {
		c.MemberlistConfig = memberlist.DefaultLocalConfig()
	}
	if c.RequestTimeout == 0*time.Second {
		c.RequestTimeout = DefaultRequestTimeout
	}
	if c.JoinRetryInterval == 0*time.Second {
		c.JoinRetryInterval = DefaultJoinRetryInterval
	}
	if c.MaxJoinAttempts == 0 {
		c.MaxJoinAttempts = DefaultMaxJoinAttempts
	}
	if c.TableSize == 0 {
		c.TableSize = DefaultTableSize
	}

	// Check peers. If Peers slice contains node's itself, return an error.
	port := strconv.Itoa(c.MemberlistConfig.BindPort)
	this := net.JoinHostPort(c.MemberlistConfig.BindAddr, port)
	for _, peer := range c.Peers {
		if this == peer {
			return fmt.Errorf("a node cannot be peer with itself")
		}
	}
	return nil
}<|MERGE_RESOLUTION|>--- conflicted
+++ resolved
@@ -94,13 +94,10 @@
 	// DefaultTableSize is 1MB if you don't set your own value.
 	DefaultTableSize = 1 << 20
 
-	DefaultLRUSamples int            = 5
-
-<<<<<<< HEAD
+	DefaultLRUSamples int = 5
+
 	// Assign this as EvictionPolicy in order to enable LRU eviction algorithm.
-=======
->>>>>>> 64d3b579
-	LRUEviction       EvictionPolicy = "LRU"
+	LRUEviction EvictionPolicy = "LRU"
 )
 
 // EvictionPolicy denotes eviction policy. Currently: LRU or NONE.
@@ -116,32 +113,28 @@
 	// It limits the lifetime of the entries relative to the time of the last
 	// read or write access performed on them. The entries whose idle period exceeds
 	// this limit are expired and evicted automatically. An entry is idle if no Get,
-<<<<<<< HEAD
-	// Put, PutEx, Expire, PutIf, PutIfEx on it.
-=======
 	// Put, PutEx, Expire, PutIf, PutIfEx on it. Configuration of MaxIdleDuration
 	// feature varies by preferred deployment method.
->>>>>>> 64d3b579
 	MaxIdleDuration time.Duration
 
 	// TTLDuration is useful to set a default TTL for every key/value pair a DMap instance.
-	TTLDuration     time.Duration
+	TTLDuration time.Duration
 
 	// MaxKeys denotes maximum key count on a particular node. So if you have 10 nodes with
 	// MaxKeys=100000, your key count in the cluster should be around MaxKeys*10=1000000
-	MaxKeys         int
+	MaxKeys int
 
 	// MaxInuse denotes maximum amount of in-use memory on a particular node. So if you have 10 nodes with
 	// MaxInuse=100M (it has to be in bytes), amount of in-use memory should be around MaxInuse*10=1G
-	MaxInuse        int
+	MaxInuse int
 
 	// LRUSamples denotes amount of randomly selected key count by the aproximate LRU implementation.
 	// Lower values are better for high performance. It's 5 by default.
-	LRUSamples      int
+	LRUSamples int
 
 	// EvictionPolicy determines the eviction policy in use. It's NONE by default.
 	// Set as LRU to enable LRU eviction policy.
-	EvictionPolicy  EvictionPolicy
+	EvictionPolicy EvictionPolicy
 }
 
 // CacheConfig denotes a global cache configuration for DMaps. You can still overwrite it by setting a
@@ -153,35 +146,31 @@
 	// It limits the lifetime of the entries relative to the time of the last
 	// read or write access performed on them. The entries whose idle period exceeds
 	// this limit are expired and evicted automatically. An entry is idle if no Get,
-<<<<<<< HEAD
-	// Put, PutEx, Expire, PutIf, PutIfEx on it.
-=======
 	// Put, PutEx, Expire, PutIf, PutIfEx on it. Configuration of MaxIdleDuration
 	// feature varies by preferred deployment method.
->>>>>>> 64d3b579
-	MaxIdleDuration    time.Duration
+	MaxIdleDuration time.Duration
 
 	// TTLDuration is useful to set a default TTL for every key/value pair a DMap instance.
-	TTLDuration        time.Duration
+	TTLDuration time.Duration
 
 	// MaxKeys denotes maximum key count on a particular node. So if you have 10 nodes with
 	// MaxKeys=100000, max key count in the cluster should around MaxKeys*10=1000000
-	MaxKeys            int
+	MaxKeys int
 
 	// MaxInuse denotes maximum amount of in-use memory on a particular node. So if you have 10 nodes with
 	// MaxInuse=100M (it has to be in bytes), max amount of in-use memory should be around MaxInuse*10=1G
-	MaxInuse           int
+	MaxInuse int
 
 	// LRUSamples denotes amount of randomly selected key count by the aproximate LRU implementation.
 	// Lower values are better for high performance. It's 5 by default.
-	LRUSamples         int
+	LRUSamples int
 
 	// EvictionPolicy determines the eviction policy in use. It's NONE by default.
 	// Set as LRU to enable LRU eviction policy.
-	EvictionPolicy     EvictionPolicy
+	EvictionPolicy EvictionPolicy
 
 	// DMapConfigs is useful to set custom cache config per DMap instance.
-	DMapConfigs        map[string]DMapCacheConfig
+	DMapConfigs map[string]DMapCacheConfig
 }
 
 // Config is the configuration to create a Olric instance.
@@ -190,7 +179,7 @@
 	LogVerbosity int32
 
 	// Default LogLevel is DEBUG. Valid ones: "DEBUG", "WARN", "ERROR", "INFO"
-	LogLevel     string
+	LogLevel string
 
 	// Name of this node in the cluster. This must be unique in the cluster. If this is not set,
 	// Olric will set it to the hostname of the running machine. Example: node1.my-cluster.net
@@ -220,10 +209,10 @@
 	ReplicaCount int
 
 	// Minimum number of successful reads to return a response for a read request.
-	ReadQuorum        int
+	ReadQuorum int
 
 	// Minimum number of successful writes to return a response for a write request.
-	WriteQuorum       int
+	WriteQuorum int
 
 	// Minimum number of members to form a cluster and run any query on the cluster.
 	MemberCountQuorum int32
@@ -255,7 +244,7 @@
 	// at the same time.
 	Logger *log.Logger
 
-	Cache     *CacheConfig
+	Cache *CacheConfig
 
 	// Minimum size(in-bytes) for append-only file
 	TableSize int
