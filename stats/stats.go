// Copyright 2019-2020 Burak Sezer
//
// Licensed under the Apache License, Version 2.0 (the "License");
// you may not use this file except in compliance with the License.
// You may obtain a copy of the License at
//
//     http://www.apache.org/licenses/LICENSE-2.0
//
// Unless required by applicable law or agreed to in writing, software
// distributed under the License is distributed on an "AS IS" BASIS,
// WITHOUT WARRANTIES OR CONDITIONS OF ANY KIND, either express or implied.
// See the License for the specific language governing permissions and
// limitations under the License.

<<<<<<< HEAD
/*Package stats exposes internal data structures for Stat command*/
=======
/*Package stats exposes structs for Stat command*/
>>>>>>> 64d3b579
package stats

import (
	"runtime"

	"github.com/buraksezer/olric/internal/discovery"
)

// SlabInfo denotes memory usage of the storage engine(a hash indexed append only log file).
type SlabInfo struct {
	// Total allocated space by the append-only log files.
	Allocated int

	// Total inuse memory space in the append-only log files.
	Inuse int

	// Total garbage(deleted key/value pairs) space in the append-only log files.
	Garbage int
}

// DMap denotes a distributed map instance on the cluster.
type DMap struct {
<<<<<<< HEAD
	Name string
	Length int
=======
	// Name of the DMap.
	Name string

	// Length of the DMap.
	Length int

	// Statistics about memory representation of the DMap.
>>>>>>> 64d3b579
	SlabInfo SlabInfo
}

// Partition denotes a partition and its metadata in the cluster.
type Partition struct {
	Owner          discovery.Member
	PreviousOwners []discovery.Member
	Backups        []discovery.Member
	Length         int
	DMaps          map[string]DMap
}

// Runtime exposes memory stats and various metrics from Go runtime.
type Runtime struct {
	GOOS         string
	GOARCH       string
	Version      string
	NumCPU       int
	NumGoroutine int
	MemStats     runtime.MemStats
}

// Stats includes some metadata information about the cluster. The nodes add everything it knows about the cluster.
type Stats struct {
	Cmdline        []string
	ReleaseVersion string
	Runtime        Runtime
	Partitions     map[uint64]Partition
	Backups        map[uint64]Partition
}<|MERGE_RESOLUTION|>--- conflicted
+++ resolved
@@ -12,11 +12,7 @@
 // See the License for the specific language governing permissions and
 // limitations under the License.
 
-<<<<<<< HEAD
 /*Package stats exposes internal data structures for Stat command*/
-=======
-/*Package stats exposes structs for Stat command*/
->>>>>>> 64d3b579
 package stats
 
 import (
@@ -39,18 +35,10 @@
 
 // DMap denotes a distributed map instance on the cluster.
 type DMap struct {
-<<<<<<< HEAD
-	Name string
-	Length int
-=======
-	// Name of the DMap.
-	Name string
-
-	// Length of the DMap.
+	Name   string
 	Length int
 
 	// Statistics about memory representation of the DMap.
->>>>>>> 64d3b579
 	SlabInfo SlabInfo
 }
 
